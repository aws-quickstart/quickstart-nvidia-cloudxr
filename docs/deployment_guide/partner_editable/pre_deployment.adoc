//Include any predeployment steps here, such as signing up for a Marketplace AMI or making any changes to a partner account. If there are no predeployment steps, leave this file empty.

== Predeployment steps

=== Subscribe to CloudXR Marketplace offering

//*Instructions to get Cloudxr AMI from marketplace*

//Using the NVIDIA CloudXR AMI Introductory Offer - WinServer 2019 eases installation and delivery of NVIDIA CloudXR. Deploying the Marketplace offering provides the following software and AWS instance configurations: CloudXR Server installer and documentation NICE DCV remote desktop access for developers and non-VR users NICE DCV virtual audio driver—used by CloudXR.

Use AWS Marketplace to find CloudXR.

. Open https://aws.amazon.com/marketplace[AWS Marketplace^] and search for CloudXR to find the latest listing. 
. Review the details and make note of the instance size, AWS pricing, usage, and other details.
. Choose *Continue to Subscribe*. 
. Accept the Terms and Conditions to activate the subscription (this may take a few minutes). When activation is complete, an effective date displays.

//**Click https://aws.amazon.com/marketplace/pp/prodview-galujeez5ljra[here] to access the AWS/CloudXR Marketplace AMI Listing.

=== Create Amazon Simple Storage Service (Amazon S3) bucket to store binaries

Create and configure an Amazon S3 bucket for storage.

//*Instructions to create S3 bucket and prefix for media repository

<<<<<<< HEAD
. https://docs.aws.amazon.com/AWSCloudFormation/latest/UserGuide/quickref-s3.html[Create an Amazon S3 bucket^] to store the SteamVR binary, VRED Core binary, and Scene file for rendering, preferably in the same region that you deploy the Partner Solution.

. (Optional) Create an S3 key prefix to organize the binaries stored in the Amazon S3 bucket.

=== Install SteamVR binary

Install the Steam client to store SteamVR binary.

. Open https://store.steampowered.com/about/[Steam^] to install Steam on a PC with full internet access.
. In the Steam client, open the *Library* section.
. In the *Tools* section, search for the *SteamVR* entry, and then install it.
. Right-click the *SteamVR* entry, and in the the pop-up menu, choose *Properties*.
.. A new window with multiple tabs opens. 
... Choose the *LOCAL FILES* tab, and then select *BROWSE LOCAL FILES*.
.... The directory containing the SteamVR Runtime opens. 
..... Compress this entire directory into a .zip file named *SteamVR.zip*. This binary is used to install Steam VR.
. Store the SteamVR.zip binary in the previously created Amazon S3 bucket.
=======
* https://docs.aws.amazon.com/AWSCloudFormation/latest/UserGuide/quickref-s3.html[Create an S3 bucket] to store the SteamVR binary, VRED Core binary, and Scene file for rendering, preferably in the same region into which you will deploy the Quick Start.
rm
* Optionally, create an S3 key prefix to organize the binaries stored in the S3 bucket.
>>>>>>> 205de504

=== Set up Amazon Elastic Compute Cloud (Amazon EC2) for Network License Management

Create and configure a network interface to manage your license.

. Create an elastic network interface (ENI) with a fixed MAC address. For more information, refer to https://docs.aws.amazon.com/AWSEC2/latest/UserGuide/using-eni.html[Elastic network interfaces^]. 
. Create an Amazon EC2 instance from a preconfigured Amazon Machine Image (AMI) or a new Windows 10 or 11 deployment.
. Download and install the https://www.autodesk.com/support/download-install/admins/network-licenses/install-licensing-software[Autodesk Network License Manager (NLM)^].
.. Create a license based on the NLM server name and the MAC address of the ENI.
... Set up a license file for NLM using LMTools.

===  Install Autodesk VRED Core binary

Install and download Autodesk VRED Core binary, as shown in <<predeployment1>> and <<predeployment2>>. 

. Open https://manage.autodesk.com[Autodesk Sign in^]. Disable browser pop-up blockers before downloading.
. Sign in with your Autodesk credentials or create an account.
. On the left, choose *All Products and Services*.
. Choose *VRED Core*, and then choose *View downloads*.
.. Below *Install now*, choose *View all*.
... Choose *Browser Download*.
.... From the pop-up window, choose *Start download*.
. Copy all installer *.sfx.exe files to your AWS media Amazon S3 bucket.

[#predeployment1]
.All Products and Services
image::../docs/deployment_guide/images/image1.png[predeployment1]

[#predeployment2]
.VRED Core download page
image::../docs/deployment_guide/images/image2.png[predeployment2]

//[#predeployment3]
//image::../docs/deployment_guide/images/image3.png[predeployment3]<|MERGE_RESOLUTION|>--- conflicted
+++ resolved
@@ -23,10 +23,9 @@
 
 //*Instructions to create S3 bucket and prefix for media repository
 
-<<<<<<< HEAD
-. https://docs.aws.amazon.com/AWSCloudFormation/latest/UserGuide/quickref-s3.html[Create an Amazon S3 bucket^] to store the SteamVR binary, VRED Core binary, and Scene file for rendering, preferably in the same region that you deploy the Partner Solution.
+https://docs.aws.amazon.com/AWSCloudFormation/latest/UserGuide/quickref-s3.html[Create an Amazon S3 bucket^] to store the SteamVR binary, VRED Core binary, and Scene file for rendering, preferably in the same region into which you'll deploy the Partner Solution.
 
-. (Optional) Create an S3 key prefix to organize the binaries stored in the Amazon S3 bucket.
+(Optional) Create an S3 key prefix to organize the binaries stored in the Amazon S3 bucket.
 
 === Install SteamVR binary
 
@@ -41,11 +40,6 @@
 .... The directory containing the SteamVR Runtime opens. 
 ..... Compress this entire directory into a .zip file named *SteamVR.zip*. This binary is used to install Steam VR.
 . Store the SteamVR.zip binary in the previously created Amazon S3 bucket.
-=======
-* https://docs.aws.amazon.com/AWSCloudFormation/latest/UserGuide/quickref-s3.html[Create an S3 bucket] to store the SteamVR binary, VRED Core binary, and Scene file for rendering, preferably in the same region into which you will deploy the Quick Start.
-rm
-* Optionally, create an S3 key prefix to organize the binaries stored in the S3 bucket.
->>>>>>> 205de504
 
 === Set up Amazon Elastic Compute Cloud (Amazon EC2) for Network License Management
 
