AWSTemplateFormatVersion: '2010-09-09'
Description:
  Deploys Autodesk VRED 3D and Nvidia CloudXR on the AWS Cloud into an existing VPC.
  This option provisions VRED in your existing AWS infrastructure. (qs-1t26ph9er)

Metadata:
  cfn-lint:
    config:
      ignore_checks:
        - W9006
        - W2030
  AWSAMIRegionMap:
    Filters:
      NVIDIAWIN:
        name: cloudxr-agent-windows-2019-aws-market*
        owner-alias: aws-marketplace
        product-code.type: marketplace
        product-code: bwhppj014bz7uf8lehfv4u8hs

  AWS::CloudFormation::Interface:
    ParameterGroups:
    - Label:
        default: VPC configuration
      Parameters:
      - VPCID
      - PublicSubnetAID
      - PublicSubnetBID
      - PublicSubnetCID

      # See lab instructions
    - Label:
        default: VRED Amazon EC2 Instance configuration
      Parameters:
      - WorkloadInstanceType
#      - CloudxrAMI
      - CloudxrStorageVolumeSize
      - KeyPairName
      - InstanceCount
      - PublicRemoteCidr
      - PrimaryNodeIP
      - LicenseServerIP
      - VredInstanceTag
    - Label:
        default: Autodesk VRED 3D Media configuration
      Parameters:
      - MediaS3Bucket
      - MediaS3Key
      - SceneAddress
    - Label:
        default: AWS Quick Start configuration
      Parameters:
      - QSS3BucketName
      - QSS3BucketRegion
      - QSS3KeyPrefix
    ParameterLabels:
      VPCID:
        default: VPC ID
      PublicSubnetAID:
        default: Public Subnet A Id
      PublicSubnetBID:
        default: Public Subnet B Id
      PublicSubnetCID:
        default: Public Subnet C Id
      QSS3BucketName:
        default: Quick Start S3 bucket name
      QSS3BucketRegion:
        default: Quick Start S3 bucket Region
      QSS3KeyPrefix:
        default: Quick Start S3 key prefix
      WorkloadInstanceType:
        default: Workload servers EC2 Instance type
      VredInstanceTag:
        default: EC2 Instance Tag (Environment)
#      CloudxrAMI:
#        default: Workload servers Cloudxr version
      CloudxrStorageVolumeSize:
        default: Secondary EBS volume size
      KeyPairName:
        default: Key-pair name
      InstanceCount:
        default: Instance Count
      PublicRemoteCidr:
        default: CIDR for customer access
      PrimaryNodeIP:
        default: Primary node IP address
      LicenseServerIP:
        default: Network License Manager IP Address
      MediaS3Bucket:
        default: Autodesk VRED 3D Media Bucket
      MediaS3Key:
        default: Autodesk VRED 3D Media Key Prefix
      SceneAddress:
        default: Scene file

Parameters:
  VPCID:
    Description: ID of your existing VPC for deployment(VPC must have internet connectivity)
    Type: AWS::EC2::VPC::Id

  PublicSubnetAID:
    Description: The CIDR block for the public  (DMZ) subnet located in Availability Zone 1. The CIDR block must be in the form x.x.x.x/16-28.
    Type: AWS::EC2::Subnet::Id

  PublicSubnetBID:
    Description: The CIDR block for the public  (DMZ) subnet located in Availability Zone 2. The CIDR block must be in the form x.x.x.x/16-28.
    Type: AWS::EC2::Subnet::Id

  PublicSubnetCID:
    Description: The CIDR block for the public  (DMZ) subnet located in Availability Zone 3. The CIDR block must be in the form x.x.x.x/16-28.
    Type: AWS::EC2::Subnet::Id

  QSS3BucketName:
    AllowedPattern: ^[0-9a-zA-Z]+([0-9a-zA-Z-]*[0-9a-zA-Z])*$
    ConstraintDescription: The Quick Start bucket name can include numbers, lowercase
      letters, uppercase letters, and hyphens (-). It cannot start or end with a
      hyphen (-).
    Default: aws-quickstart
    Description: Name of the S3 bucket for your copy of the Quick Start assets.
      Keep the default name unless you are customizing the template.
      Changing the name updates code references to point to a new Quick
      Start location. This name can include numbers, lowercase letters,
      uppercase letters, and hyphens, but do not start or end with a hyphen (-).
      See https://aws-quickstart.github.io/option1.html.
    Type: String
  QSS3BucketRegion:
    Default: 'us-east-1'
    Description: 'AWS Region where the Quick Start S3 bucket (QSS3BucketName) is
    hosted. Keep the default Region unless you are customizing the template.
    Changing this Region updates code references to point to a new Quick Start location.
    When using your own bucket, specify the Region.
    See https://aws-quickstart.github.io/option1.html.'
    Type: String

  QSS3KeyPrefix:
    AllowedPattern: ^[0-9a-zA-Z-/]*$
    ConstraintDescription: The Quick Start S3 key prefix can include numbers, lowercase letters,
      uppercase letters, hyphens (-), and forward slashes (/). The prefix should
      end with a forward slash (/).
    Description: S3 key prefix that is used to simulate a folder for your copy of the
      Quick Start assets. Keep the default prefix unless you are customizing
      the template. Changing this prefix updates code references to point to
      a new Quick Start location. This prefix can include numbers, lowercase
      letters, uppercase letters, hyphens (-), and forward slashes (/). End with
      a forward slash. See https://docs.aws.amazon.com/AmazonS3/latest/dev/UsingMetadata.html
      and https://aws-quickstart.github.io/option1.html.
    Type: String

  KeyPairName:
    Description: The name of an existing  public/private key pair, which allows you to securely connect to your instance after it launches.
    Type: AWS::EC2::KeyPair::KeyName

  WorkloadInstanceType:
    AllowedValues:
    - g4dn.xlarge
    - g4dn.2xlarge
    - g4dn.4xlarge
    - g4dn.8xlarge
    - g4dn.12xlarge
    - g4dn.16xlarge
    - g5.xlarge
    - g5.2xlarge
    - g5.4xlarge
    - g5.8xlarge
    - g5.12xlarge
    - g5.16xlarge
    ConstraintDescription: Must contain valid instance type.
    Default: g4dn.2xlarge
    Description: The Amazon EC2 instance type for the Autodesk VRED instances.
    Type: String
#  CloudxrAMI:
#    Type: String
#    Description: CloudXR Version with Winserver 2019
#    Default: NVIDIAWIN
#    AllowedValues:
#      - NVIDIAWIN
  CloudxrStorageVolumeSize:
    Type: Number
    Default: 200
    ConstraintDescription: Must be between 200 GB and 16,000 GB (16 TB).
    MinValue: 1
    MaxValue: 16000
    Description: Size of CloudXR virtualized storage in GBs.
  VredInstanceTag:
    Type: String
    Default: VRED
<<<<<<< HEAD
    Description: Name  tag value for VRED  instances
  InstanceCount:
    Description: Number of EC2 instances for collabration and clustering (Excludes Primary Node).
=======
    Description: Environment tag value for VRED instances
  InstanceCount:
    Description: Number of EC2 instances for collaboration (Excludes Primary Node).
>>>>>>> 418808ca
    Type: Number
    Default: 1
    MinValue: 1
    MaxValue: 10
    ConstraintDescription: Must be a number between 1 and 10.
  PublicRemoteCidr:
    AllowedPattern: ^(([0-9]|[1-9][0-9]|1[0-9]{2}|2[0-4][0-9]|25[0-5])\.){3}([0-9]|[1-9][0-9]|1[0-9]{2}|2[0-4][0-9]|25[0-5])(\/([0-9]|[1-2][0-9]|3[0-2]))$
    ConstraintDescription: CIDR block parameter must be in the form x.x.x.x/x
<<<<<<< HEAD
    Description: The CIDR IP range that is  permitted to access the iPrimary and collabration VRED instances. We recommend that  you set this value to a trusted IP range. For example, you might want to  grant only your corporate network access to the software. The CIDR block must  be in the form x.x.x.x/x.
    Type: String
  PrimaryNodeIP:
    AllowedPattern: ^(([0-9]|[1-9][0-9]|1[0-9]{2}|2[0-4][0-9]|25[0-5])\.){3}([0-9]|[1-9][0-9]|1[0-9]{2}|2[0-4][0-9]|25[0-5])$
    Description: IP for primary node of VRED  Cluster. Private IP for the first cluster node located in  Availability Zone 1 - Prefer PublicsubnetAID. Primary node IP will be used by other nodes in cluster to join  collabration session
    Type: String
  LicenseServerIP:
    AllowedPattern: ^(([0-9]|[1-9][0-9]|1[0-9]{2}|2[0-4][0-9]|25[0-5])\.){3}([0-9]|[1-9][0-9]|1[0-9]{2}|2[0-4][0-9]|25[0-5])$
    Description: VRED NLM server details in format (x.x.x.x) .  Ensure public subnet is able to connect to  NLM server subnet. Refer to NLM instructions for more information
=======
    Default: 0.0.0.0/0
    Description: The CIDR IP range that is permitted to access the bastion hosts and Autodesk VRED. We recommend that you set this value to a trusted IP range. For example, you might want to grant only your corporate network access to the software. The CIDR block must be in the form x.x.x.x/x.
    Type: String
  PrimaryNodeIP:
    AllowedPattern: ^(([0-9]|[1-9][0-9]|1[0-9]{2}|2[0-4][0-9]|25[0-5])\.){3}([0-9]|[1-9][0-9]|1[0-9]{2}|2[0-4][0-9]|25[0-5])$
    Default: 11.0.0.69
    Description: IP for primary node of VRED Cluster. Primary private IP for the first cluster node located in Public Subnet A - Availability Zone 1.
    Type: String
  LicenseServerIP:
    AllowedPattern: ^(([0-9]|[1-9][0-9]|1[0-9]{2}|2[0-4][0-9]|25[0-5])\.){3}([0-9]|[1-9][0-9]|1[0-9]{2}|2[0-4][0-9]|25[0-5])$
    Description: IP for VRED NLM server. Ensure public subnet is able to connect to NLM server subnet. Refer to NLM instructions for more information.
>>>>>>> 418808ca
    Type: String
  MediaS3Bucket:
    AllowedPattern: ^[0-9a-zA-Z]+([0-9a-zA-Z-]*[0-9a-zA-Z])*$
    ConstraintDescription: The bucket name can include numbers, lowercase
      letters, uppercase letters, and hyphens (-). It cannot start or end with a
      hyphen (-).
<<<<<<< HEAD
    Description: The S3 bucket you have created to store VRED installation media, STEAMXR binaries in format (SteamVR.zip)and Scene file
=======
    Description: The S3 bucket you have created to store Autodesk VRED and SteamVR installation media.
>>>>>>> 418808ca
    Type: String
  MediaS3Key:
    ConstraintDescription: The Quick Start key prefix can include numbers, lowercase letters,
      uppercase letters, hyphens (-), and forward slashes (/).
<<<<<<< HEAD
    Description: The S3 key name prefix to organize  installation media. Kindly follow pre-requisites for more details.
=======
    Description: S3 key prefix that is used to simulate a folder for your copy of the installation media. Autodesk VRED 3D (*.sfx.exe), SteamVR installation binaries (SteamVR.zip) and your scene file under this key prefix. Kindly follow pre-requisites for more details in the documentation. End with a forward slash.
>>>>>>> 418808ca
    Type: String
    Default: replace-me-quickstart-nvidia-cloudxr-media/
  SceneAddress:
    Description: Autodesk VRED 3D Scene file. Address should be in format (MediaS3Key/Scene.pdb)
    Type: String
    Default: replace-me-quickstart-nvidia-cloudxr-media/my_scene.pdb


Mappings:
  AWSAMIRegionMap:
    us-east-1:
      NVIDIAWIN: ami-024836fc2e856676b
    us-east-2:
      NVIDIAWIN: ami-02bbf726b4e66cadc
    us-west-1:
      NVIDIAWIN: ami-0269a87b420e24bbf
    us-west-2:
      NVIDIAWIN: ami-08f6a1cc3966e7664
    ca-central-1:
      NVIDIAWIN: ami-03b9561bfc9ce6bdc
    eu-central-1:
      NVIDIAWIN: ami-0d5bdeb093b8ca54a
    eu-west-1:
      NVIDIAWIN: ami-03754291a37e198cf
    eu-west-2:
      NVIDIAWIN: ami-010d42951441feca5
    eu-west-3:
      NVIDIAWIN: ami-026d2bcf50ded8b2c
    eu-north-1:
      NVIDIAWIN: ami-0388133a2e99c28aa
    eu-south-1:
      NVIDIAWIN: ami-0e73ac91962153a03
    ap-southeast-1:
      NVIDIAWIN: ami-0d087e2dc27fcfb0c
    ap-southeast-2:
      NVIDIAWIN: ami-0cf4fae68ca884e0f
    ap-south-1:
      NVIDIAWIN: ami-0705d258c19d56587
    ap-northeast-1:
      NVIDIAWIN: ami-00ce76c6f171959ab
    ap-northeast-2:
      NVIDIAWIN: ami-044719835f814b445
    ap-east-1:
      NVIDIAWIN: ami-037bcd057531ecf02
    sa-east-1:
      NVIDIAWIN: ami-080198dd0f2e9b7cf
    me-south-1:
      NVIDIAWIN: ami-09f252ba46cca63e5
    af-south-1:
      NVIDIAWIN: ami-02ceb301b599fb738
#  AMI:
#    Alias:
#      Cloudxr3: /aws/service/marketplace/prod-7msqr5zacq4i6/cloudxr-3.1-vgpu-13.1
#     Cloudxr2: /aws/service/marketplace/prod-7msqr5zacq4i6/cloudxr-2.1.29897464-vgpu-12.1
Conditions:
  UsingDefaultBucket: !Equals [!Ref QSS3BucketName, 'aws-quickstart']

Resources:
  WorkstationSG:
    Type: "AWS::EC2::SecurityGroup"
    Properties:
      GroupDescription: "This security group was generated by AWS Marketplace and is based on recommended settings for NVIDIA CloudXR AMI Introductory Offer - WinServer 2019 version CloudXR 3.1 VGPU 13.1 provided by NVIDIA"
      SecurityGroupIngress:
        - IpProtocol: tcp
          FromPort: 3389
          ToPort: 3389
          CidrIp: !Ref PublicRemoteCidr
        - IpProtocol: tcp
          FromPort: 48010
          ToPort: 48010
          CidrIp: !Ref PublicRemoteCidr
        - IpProtocol: udp
          FromPort: 48010
          ToPort: 48010
          CidrIp: !Ref PublicRemoteCidr
        - IpProtocol: udp
          FromPort: 47998
          ToPort: 48000
          CidrIp: !Ref PublicRemoteCidr
        - IpProtocol: udp
          FromPort: 48005
          ToPort: 48005
          CidrIp: !Ref PublicRemoteCidr
        - IpProtocol: tcp
          FromPort: 47998
          ToPort: 48000
          CidrIp: !Ref PublicRemoteCidr
        - IpProtocol: tcp
          FromPort: 48005
          ToPort: 48005
          CidrIp: !Ref PublicRemoteCidr
        - IpProtocol: udp
          FromPort: 48002
          ToPort: 48002
          CidrIp: !Ref PublicRemoteCidr
        - IpProtocol: tcp
          FromPort: 48002
          ToPort: 48002
          CidrIp: !Ref PublicRemoteCidr
        - IpProtocol: tcp
          FromPort: 8443
          ToPort: 8443
          CidrIp: !Ref PublicRemoteCidr
      VpcId: !Ref VPCID

  WorkstationAccessRole:
    Type: "AWS::IAM::Role"
    Metadata:
      cfn-lint:
        config:
          ignore_checks:
            - EIAMPolicyWildcardResource
    Properties:
      AssumeRolePolicyDocument:
        Version: "2012-10-17"
        Statement:
          - Effect: Allow
            Principal:
              Service:
                - ec2.amazonaws.com
            Action:
              - "sts:AssumeRole"
      Path: /
      Policies:
        - PolicyName: WorkstationS3Access
          PolicyDocument:
            Version: "2012-10-17"
            Statement:
              - Effect: Allow
                Action:
                  - "s3:Get*"
                  - "s3:List*"
                Resource:
                  - !Sub "arn:${AWS::Partition}:s3:::ec2-windows-nvidia-drivers"
                  - !Sub "arn:${AWS::Partition}:s3:::ec2-windows-nvidia-drivers/*"
                  - !Sub ['arn:${AWS::Partition}:s3:::${S3Bucket}/${QSS3KeyPrefix}*', S3Bucket: !If [UsingDefaultBucket, !Sub '${QSS3BucketName}-${AWS::Region}', !Ref QSS3BucketName]]
                  - !Sub ['arn:${AWS::Partition}:s3:::${S3Bucket}', S3Bucket: !If [UsingDefaultBucket, !Sub '${QSS3BucketName}-${AWS::Region}', !Ref QSS3BucketName]]
                  - !Sub "arn:${AWS::Partition}:s3:::${MediaS3Bucket}/*"
                  - !Sub "arn:${AWS::Partition}:s3:::${MediaS3Bucket}'"
        - PolicyName: WorkstationSecretsAccess
          PolicyDocument:
            Version: '2012-10-17'
            Statement:
              - Effect: Allow
                Action:
                  - secretsmanager:GetSecretValue
                  - secretsmanager:DescribeSecret
                Resource: "*"
        - PolicyName: NiceDCVLicense
          PolicyDocument:
            Version: '2012-10-17'
            Statement:
              - Effect: Allow
                Action:
                  - s3:GetObject
                Resource: !Sub "arn:aws:s3:::dcv-license.${AWS::Region}/*"

  WorkstationAccessProfile:
    Type: "AWS::IAM::InstanceProfile"
    Properties:
      InstanceProfileName: VREDRole
      Path: /
      Roles:
        - !Ref WorkstationAccessRole

  PrimaryNode:
    Type: AWS::EC2::Instance
    Metadata:
      AWS::CloudFormation::Authentication:
        S3AccessCreds:
          type: S3
          roleName: !Ref WorkstationAccessRole
          buckets:
            - !Ref QSS3BucketName
            - 'ec2-windows-nvidia-drivers'
      AWS::CloudFormation::Init:
        configSets:
          setup:
            - Install
        Install:
          commands:
            a-install-vred:
              command:
                !Join
                - ''
                - - powershell.exe -Command "C:\cfn\scripts\install-vred.ps1
                    -S3Bucket '
                  - !Ref MediaS3Bucket
                  - ''' -KeyPrefix '''
                  - !Ref MediaS3Key
                  - '''"'
            b-run-vred:
              command:
                !Join
                - ''
                - - powershell.exe -Command "C:\cfn\scripts\run-vred.ps1
                    -LicenseServer '
                  - !Ref LicenseServerIP
                  - ''' -CollaborationServer '''
                  - !Ref PrimaryNodeIP
                  - ''' -S3Bucket '''
                  - !Ref MediaS3Bucket
                  - ''' -Scene '''
                  - !Ref SceneAddress
                  - '''"'
          files:
            C:\cfn\scripts\install-vred.ps1:
              source:
                !Sub
                - https://${S3Bucket}.s3.${S3Region}.${AWS::URLSuffix}/${QSS3KeyPrefix}scripts/install-vred.ps1
                - S3Region: !If [UsingDefaultBucket, !Ref AWS::Region, !Ref QSS3BucketRegion]
                  S3Bucket: !If [UsingDefaultBucket, !Sub '${QSS3BucketName}-${AWS::Region}', !Ref QSS3BucketName]
            C:\cfn\scripts\run-vred.ps1:
              source:
                !Sub
                - https://${S3Bucket}.s3.${S3Region}.${AWS::URLSuffix}/${QSS3KeyPrefix}scripts/run-vred.ps1
                - S3Region: !If [UsingDefaultBucket, !Ref AWS::Region, !Ref QSS3BucketRegion]
                  S3Bucket: !If [UsingDefaultBucket, !Sub '${QSS3BucketName}-${AWS::Region}', !Ref QSS3BucketName]
            C:\cfn\scripts\vred-library.psm1:
              source:
                !Sub
                - https://${S3Bucket}.s3.${S3Region}.${AWS::URLSuffix}/${QSS3KeyPrefix}scripts/vred-library.psm1
                - S3Region: !If [UsingDefaultBucket, !Ref AWS::Region, !Ref QSS3BucketRegion]
                  S3Bucket: !If [UsingDefaultBucket, !Sub '${QSS3BucketName}-${AWS::Region}', !Ref QSS3BucketName]
    Properties:
      ImageId: !FindInMap [AWSAMIRegionMap, !Ref "AWS::Region", NVIDIAWIN]
      InstanceType: !Ref WorkloadInstanceType
      IamInstanceProfile: !Ref WorkstationAccessProfile
      Tags:
        - Key: Name
          Value: !Ref VredInstanceTag
      NetworkInterfaces:
        - DeleteOnTermination: true
          DeviceIndex: '0'
          SubnetId: !Ref 'PublicSubnetAID'
          GroupSet:
            - !Ref 'WorkstationSG'
          PrivateIpAddresses:
            - Primary: true
              PrivateIpAddress: !Ref 'PrimaryNodeIP'
      BlockDeviceMappings:
        - Ebs:
            VolumeType: gp2
            VolumeSize: !Ref CloudxrStorageVolumeSize
            DeleteOnTermination: true
            Encrypted: false
          DeviceName: /dev/sda1
      KeyName: !Ref KeyPairName
      UserData:
        !Base64
          Fn::Join:
          - ''
          - - '<script>

              '
            - 'cfn-init.exe -v --configsets setup -s '
            - !Ref AWS::StackId
            - ' -r PrimaryNode '
            - ' --region '
            - !Ref AWS::Region
            - '
              '
            - </script>


  LaunchConfig:
    Type: "AWS::AutoScaling::LaunchConfiguration"
    DependsOn: PrimaryNode
    Metadata:
      AWS::CloudFormation::Authentication:
        S3AccessCreds:
          type: S3
          roleName: !Ref WorkstationAccessRole
          buckets:
            - !Ref QSS3BucketName
            - 'ec2-windows-nvidia-drivers'
      AWS::CloudFormation::Init:
        configSets:
          setup:
            - Install
        Install:
          commands:
            a-install-vred:
              command:
                !Join
                - ''
                - - powershell.exe -Command "C:\cfn\scripts\install-vred.ps1
                    -S3Bucket '
                  - !Ref MediaS3Bucket
                  - ''' -KeyPrefix '''
                  - !Ref MediaS3Key
                  - '''"'
            b-run-vred:
              command:
                !Join
                - ''
                - - powershell.exe -Command "C:\cfn\scripts\run-vred.ps1
                    -LicenseServer '
                  - !Ref LicenseServerIP
                  - ''' -CollaborationServer '''
                  - !Ref PrimaryNodeIP
                  - ''' -S3Bucket '''
                  - !Ref MediaS3Bucket
                  - ''' -Scene '''
                  - !Ref SceneAddress
                  - '''"'
          files:
            C:\cfn\scripts\install-vred.ps1:
              source:
                !Sub
                - https://${S3Bucket}.s3.${S3Region}.${AWS::URLSuffix}/${QSS3KeyPrefix}scripts/install-vred.ps1
                - S3Region: !If [UsingDefaultBucket, !Ref AWS::Region, !Ref QSS3BucketRegion]
                  S3Bucket: !If [UsingDefaultBucket, !Sub '${QSS3BucketName}-${AWS::Region}', !Ref QSS3BucketName]
            C:\cfn\scripts\run-vred.ps1:
              source:
                !Sub
                - https://${S3Bucket}.s3.${S3Region}.${AWS::URLSuffix}/${QSS3KeyPrefix}scripts/run-vred.ps1
                - S3Region: !If [UsingDefaultBucket, !Ref AWS::Region, !Ref QSS3BucketRegion]
                  S3Bucket: !If [UsingDefaultBucket, !Sub '${QSS3BucketName}-${AWS::Region}', !Ref QSS3BucketName]
            C:\cfn\scripts\vred-library.psm1:
              source:
                !Sub
                - https://${S3Bucket}.s3.${S3Region}.${AWS::URLSuffix}/${QSS3KeyPrefix}scripts/vred-library.psm1
                - S3Region: !If [UsingDefaultBucket, !Ref AWS::Region, !Ref QSS3BucketRegion]
                  S3Bucket: !If [UsingDefaultBucket, !Sub '${QSS3BucketName}-${AWS::Region}', !Ref QSS3BucketName]
    Properties:
      AssociatePublicIpAddress: true
      KeyName: !Ref KeyPairName
      InstanceType: !Ref WorkloadInstanceType
      IamInstanceProfile: !Ref 'WorkstationAccessProfile'
      SecurityGroups: [!Ref 'WorkstationSG']
      ImageId: !FindInMap [AWSAMIRegionMap, !Ref "AWS::Region", NVIDIAWIN]
      BlockDeviceMappings:
        - Ebs:
            VolumeType: gp2
            VolumeSize: !Ref CloudxrStorageVolumeSize
            DeleteOnTermination: true
            Encrypted: false
          DeviceName: /dev/sda1
      UserData:
        !Base64
          Fn::Join:
          - ''
          - - '<script>

              '
            - 'cfn-init.exe -v --configsets setup -s '
            - !Ref AWS::StackId
            - ' -r LaunchConfig '
            - ' --region '
            - !Ref AWS::Region
            - '
              '
            - </script>

  WindowsNvidiaWorkstation:
    Type: "AWS::AutoScaling::AutoScalingGroup"
    Properties:
        VPCZoneIdentifier:
          - !Ref PublicSubnetAID
          - !Ref PublicSubnetBID
          - !Ref PublicSubnetCID
        LaunchConfigurationName: !Ref 'LaunchConfig'
        MinSize: '0'
        MaxSize: !Ref InstanceCount
        DesiredCapacity: !Ref InstanceCount
        Tags:
          - Key: Environment
            PropagateAtLaunch: true
            Value: !Ref VredInstanceTag

Outputs:
  VredInstanceID:
    Description: EC2 Instance ID
    Value: !Ref PrimaryNode
  VredSecurityGroup:
    Description: Security Group For VRED Instances
    Value: !GetAtt WorkstationSG.GroupId
  VredPrimaryNodeURL:
    Description: Url to Access VRED Primary Node(login as administrator)
    Value: !Sub "https://${PrimaryNode.PublicIp}:8443"
  VredAutoScalingGroup:
    Description: Auto Scaling Group Details
    Value: !Ref WindowsNvidiaWorkstation
  NiceDCVdownload:
    Description: Nice DCV client download url
    Value: https://download.nice-dcv.com/latest.html<|MERGE_RESOLUTION|>--- conflicted
+++ resolved
@@ -183,15 +183,9 @@
   VredInstanceTag:
     Type: String
     Default: VRED
-<<<<<<< HEAD
-    Description: Name  tag value for VRED  instances
-  InstanceCount:
-    Description: Number of EC2 instances for collabration and clustering (Excludes Primary Node).
-=======
     Description: Environment tag value for VRED instances
   InstanceCount:
     Description: Number of EC2 instances for collaboration (Excludes Primary Node).
->>>>>>> 418808ca
     Type: Number
     Default: 1
     MinValue: 1
@@ -200,17 +194,6 @@
   PublicRemoteCidr:
     AllowedPattern: ^(([0-9]|[1-9][0-9]|1[0-9]{2}|2[0-4][0-9]|25[0-5])\.){3}([0-9]|[1-9][0-9]|1[0-9]{2}|2[0-4][0-9]|25[0-5])(\/([0-9]|[1-2][0-9]|3[0-2]))$
     ConstraintDescription: CIDR block parameter must be in the form x.x.x.x/x
-<<<<<<< HEAD
-    Description: The CIDR IP range that is  permitted to access the iPrimary and collabration VRED instances. We recommend that  you set this value to a trusted IP range. For example, you might want to  grant only your corporate network access to the software. The CIDR block must  be in the form x.x.x.x/x.
-    Type: String
-  PrimaryNodeIP:
-    AllowedPattern: ^(([0-9]|[1-9][0-9]|1[0-9]{2}|2[0-4][0-9]|25[0-5])\.){3}([0-9]|[1-9][0-9]|1[0-9]{2}|2[0-4][0-9]|25[0-5])$
-    Description: IP for primary node of VRED  Cluster. Private IP for the first cluster node located in  Availability Zone 1 - Prefer PublicsubnetAID. Primary node IP will be used by other nodes in cluster to join  collabration session
-    Type: String
-  LicenseServerIP:
-    AllowedPattern: ^(([0-9]|[1-9][0-9]|1[0-9]{2}|2[0-4][0-9]|25[0-5])\.){3}([0-9]|[1-9][0-9]|1[0-9]{2}|2[0-4][0-9]|25[0-5])$
-    Description: VRED NLM server details in format (x.x.x.x) .  Ensure public subnet is able to connect to  NLM server subnet. Refer to NLM instructions for more information
-=======
     Default: 0.0.0.0/0
     Description: The CIDR IP range that is permitted to access the bastion hosts and Autodesk VRED. We recommend that you set this value to a trusted IP range. For example, you might want to grant only your corporate network access to the software. The CIDR block must be in the form x.x.x.x/x.
     Type: String
@@ -222,27 +205,18 @@
   LicenseServerIP:
     AllowedPattern: ^(([0-9]|[1-9][0-9]|1[0-9]{2}|2[0-4][0-9]|25[0-5])\.){3}([0-9]|[1-9][0-9]|1[0-9]{2}|2[0-4][0-9]|25[0-5])$
     Description: IP for VRED NLM server. Ensure public subnet is able to connect to NLM server subnet. Refer to NLM instructions for more information.
->>>>>>> 418808ca
     Type: String
   MediaS3Bucket:
     AllowedPattern: ^[0-9a-zA-Z]+([0-9a-zA-Z-]*[0-9a-zA-Z])*$
     ConstraintDescription: The bucket name can include numbers, lowercase
       letters, uppercase letters, and hyphens (-). It cannot start or end with a
       hyphen (-).
-<<<<<<< HEAD
-    Description: The S3 bucket you have created to store VRED installation media, STEAMXR binaries in format (SteamVR.zip)and Scene file
-=======
     Description: The S3 bucket you have created to store Autodesk VRED and SteamVR installation media.
->>>>>>> 418808ca
     Type: String
   MediaS3Key:
     ConstraintDescription: The Quick Start key prefix can include numbers, lowercase letters,
       uppercase letters, hyphens (-), and forward slashes (/).
-<<<<<<< HEAD
-    Description: The S3 key name prefix to organize  installation media. Kindly follow pre-requisites for more details.
-=======
     Description: S3 key prefix that is used to simulate a folder for your copy of the installation media. Autodesk VRED 3D (*.sfx.exe), SteamVR installation binaries (SteamVR.zip) and your scene file under this key prefix. Kindly follow pre-requisites for more details in the documentation. End with a forward slash.
->>>>>>> 418808ca
     Type: String
     Default: replace-me-quickstart-nvidia-cloudxr-media/
   SceneAddress:
